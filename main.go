package main

import (
	"bufio"
	"crypto/tls"
	"flag"
	"fmt"
	"io"
	"io/ioutil"
	"log"
	"net"
	"net/http"
	"net/url"
	"os"
	"sort"
	"strconv"
	"strings"
	"time"

	"github.com/fatih/color"
)

const (
	HTTPS_TEMPLATE = `` +
		`  DNS Lookup   TCP Connection   TLS Handshake   Server Processing   Content Transfer` + "\n" +
		`[%s  |     %s  |    %s  |        %s  |       %s  ]` + "\n" +
		`            |                |               |                   |                  |` + "\n" +
		`   namelookup:%s      |               |                   |                  |` + "\n" +
		`                       connect:%s     |                   |                  |` + "\n" +
		`                                   pretransfer:%s         |                  |` + "\n" +
		`                                                     starttransfer:%s        |` + "\n" +
		`                                                                                total:%s` + "\n"

	HTTP_TEMPLATE = `` +
		`   DNS Lookup   TCP Connection   Server Processing   Content Transfer` + "\n" +
		`[ %s  |     %s  |        %s  |       %s  ]` + "\n" +
		`             |                |                   |                  |` + "\n" +
		`    namelookup:%s      |                   |                  |` + "\n" +
		`                        connect:%s         |                  |` + "\n" +
		`                                      starttransfer:%s        |` + "\n" +
		`                                                                 total:%s` + "\n"
)

var (
	requestBody io.Reader

	grayscale = func(code int) func(string) string {
		if color.NoColor {
			return func(s string) string { return s }
		}
		return func(s string) string {
			return fmt.Sprintf("\x1b[;38;5;%dm%s\x1b[0m", code+232, s)
		}
	}

	// Command line flags.
	httpMethod      string
	postBody        string
	followRedirects bool
	onlyHeader      bool
<<<<<<< HEAD
	insecure        bool
=======
	httpHeaders     headers
>>>>>>> fcd3bdfd

	usage = fmt.Sprintf("usage: %s URL", os.Args[0])
)

func init() {
	flag.StringVar(&httpMethod, "X", "GET", "HTTP method to use")
	flag.StringVar(&postBody, "d", "", "the body of a POST or PUT request")
	flag.BoolVar(&followRedirects, "L", false, "follow 30x redirects")
	flag.BoolVar(&onlyHeader, "I", false, "don't read body of request")
<<<<<<< HEAD
	flag.BoolVar(&insecure, "k", false, "allow insecure SSL connections")

=======
	flag.Var(&httpHeaders, "H", "HTTP Header(s) to set. Can be used multiple times. -H 'Accept:...' -H 'Range:....'")
>>>>>>> fcd3bdfd
	flag.Usage = func() {
		os.Stderr.WriteString(usage + "\n")
		flag.PrintDefaults()
		os.Exit(2)
	}
}

func main() {
	flag.Parse()

	args := flag.Args()
	if len(args) != 1 {
		log.Fatalf(usage)
	}

	url, err := url.Parse(args[0])
	if err != nil {
		log.Fatalf("could not parse url %q: %v", args[0], err)
	}

	visit(url)
}

func headerKeyValue(h string) (string, string) {
	i := strings.Index(h, ":")
	if i == -1 {
		log.Fatalf("Header '%s' has invalid format, missing ':'", h)
	}
	return strings.TrimRight(h[:i], " "), strings.TrimLeft(h[i:], " :")
}

// visit visits a url and times the interaction.
// If the response is a 30x, visit follows the redirect.
func visit(url *url.URL) {
	scheme := url.Scheme
	hostport := url.Host
	host, port := func() (string, string) {
		host, port, err := net.SplitHostPort(hostport)
		if err != nil {
			host = hostport
		}
		switch scheme {
		case "https":
			if port == "" {
				port = "443"
			}
		case "http":
			if port == "" {
				port = "80"
			}
		default:
			log.Fatalf("unsupported url scheme %q", scheme)
		}
		return host, port
	}()

	t0 := time.Now() // before dns resolution
	raddr, err := net.ResolveTCPAddr("tcp", fmt.Sprintf("%s:%s", host, port))
	if err != nil {
		log.Fatalf("unable to resolve host: %v", err)
	}

	var conn net.Conn
	t1 := time.Now() // after dns resolution, before connect
	conn, err = net.DialTCP("tcp", nil, raddr)
	if err != nil {
		log.Fatalf("unable to connect to host %vv %v", raddr, err)
	}
	fmt.Printf("\n%s%s\n", color.GreenString("Connected to "), color.CyanString(raddr.String()))

	var t2 time.Time // after connect, before TLS handshake
	if scheme == "https" {
		t2 = time.Now()
		c := tls.Client(conn, &tls.Config{
			ServerName:         host,
			InsecureSkipVerify: insecure,
		})
		if err := c.Handshake(); err != nil {
			log.Fatalf("unable to negotiate TLS handshake: %v", err)
		}
		conn = c
	}

	t3 := time.Now() // after connect, before request
	if onlyHeader {
		httpMethod = "HEAD"
	}
	if (httpMethod == "POST" || httpMethod == "PUT") && postBody == "" {
		log.Fatal("must supply post body using -d when POST or PUT is used")
	}
	req, err := http.NewRequest(httpMethod, url.String(), strings.NewReader(postBody))
	if err != nil {
		log.Fatalf("unable to create request: %v", err)
	}
	for _, h := range httpHeaders {
		req.Header.Add(headerKeyValue(h))
	}

	if err := req.Write(conn); err != nil {
		log.Fatalf("failed to write request: %v", err)
	}

	t4 := time.Now() // after request, before read response
	resp, err := http.ReadResponse(bufio.NewReader(conn), req)
	if err != nil {
		log.Fatalf("failed to read response: %v", err)
	}

	t5 := time.Now() // after read response
	bodyMsg := readResponseBody(resp)
	resp.Body.Close()
	t6 := time.Now() // after read body

	// print status line and headers
	fmt.Printf("\n%s%s%s\n", color.GreenString("HTTP"), grayscale(14)("/"), color.CyanString("%d.%d %s", resp.ProtoMajor, resp.ProtoMinor, resp.Status))

	names := make([]string, 0, len(resp.Header))
	for k := range resp.Header {
		names = append(names, k)
	}
	sort.Sort(headers(names))
	for _, k := range names {
		fmt.Println(grayscale(14)(k+":"), color.CyanString(strings.Join(resp.Header[k], ",")))
	}

	if bodyMsg != "" {
		fmt.Printf("\n%s\n", bodyMsg)
	}

	fmta := func(d time.Duration) string {
		return color.CyanString("%7dms", int(d/time.Millisecond))
	}

	fmtb := func(d time.Duration) string {
		return color.CyanString("%-9s", strconv.Itoa(int(d/time.Millisecond))+"ms")
	}

	colorize := func(s string) string {
		v := strings.Split(s, "\n")
		v[0] = grayscale(16)(v[0])
		return strings.Join(v, "\n")
	}

	fmt.Println()

	switch scheme {
	case "https":
		fmt.Printf(colorize(HTTPS_TEMPLATE),
			fmta(t1.Sub(t0)), // dns lookup
			fmta(t2.Sub(t1)), // tcp connection
			fmta(t3.Sub(t2)), // tls handshake
			fmta(t5.Sub(t4)), // server processing
			fmta(t6.Sub(t5)), // content transfer
			fmtb(t1.Sub(t0)), // namelookup
			fmtb(t2.Sub(t0)), // connect
			fmtb(t3.Sub(t0)), // pretransfer
			fmtb(t5.Sub(t0)), // starttransfer
			fmtb(t6.Sub(t0)), // total
		)
	case "http":
		fmt.Printf(colorize(HTTP_TEMPLATE),
			fmta(t1.Sub(t0)), // dns lookup
			fmta(t3.Sub(t1)), // tcp connection
			fmta(t5.Sub(t3)), // server processing
			fmta(t6.Sub(t5)), // content transfer
			fmtb(t1.Sub(t0)), // namelookup
			fmtb(t3.Sub(t0)), // connect
			fmtb(t5.Sub(t0)), // starttransfer
			fmtb(t6.Sub(t0)), // total
		)
	}

	if followRedirects && resp.StatusCode > 299 && resp.StatusCode < 400 {
		loc, err := resp.Location()
		if err != nil {
			if err == http.ErrNoLocation {
				// 30x but no Location to follow, give up.
				return
			}
			log.Fatalf("unable to follow redirect: %v", err)
		}
		visit(loc)
	}
}

// readResponseBody consumes the body of the response.
// readResponseBody returns an informational message about the
// disposition of the response body's contents.
func readResponseBody(resp *http.Response) string {
	// TODO(dfc) do not process body if status code is in the 30x range

	// TODO(dfc) if we issued a HEAD request, there is no body to process.

	if _, err := io.Copy(ioutil.Discard, resp.Body); err != nil {
		log.Fatalf("failed to read response body: %v", err)
	}

	return color.CyanString("Body discarded")
}

type headers []string

func (h headers) String() string {
	var o []string
	for _, v := range h {
		o = append(o, "-H "+v)
	}
	return strings.Join(o, " ")
}

func (h *headers) Set(v string) error {
	*h = append(*h, v)
	return nil
}

func (h headers) Len() int      { return len(h) }
func (h headers) Swap(i, j int) { h[i], h[j] = h[j], h[i] }
func (h headers) Less(i, j int) bool {
	a, b := h[i], h[j]

	// server always sorts at the top
	if a == "Server" {
		return true
	}
	if b == "Server" {
		return false
	}

	endtoend := func(n string) bool {
		// https://www.w3.org/Protocols/rfc2616/rfc2616-sec13.html#sec13.5.1
		switch n {
		case "Connection",
			"Keep-Alive",
			"Proxy-Authenticate",
			"Proxy-Authorization",
			"TE",
			"Trailers",
			"Transfer-Encoding",
			"Upgrade":
			return false
		default:
			return true
		}
	}

	x, y := endtoend(a), endtoend(b)
	if x == y {
		// both are of the same class
		return a < b
	}
	return x
}<|MERGE_RESOLUTION|>--- conflicted
+++ resolved
@@ -58,11 +58,8 @@
 	postBody        string
 	followRedirects bool
 	onlyHeader      bool
-<<<<<<< HEAD
 	insecure        bool
-=======
 	httpHeaders     headers
->>>>>>> fcd3bdfd
 
 	usage = fmt.Sprintf("usage: %s URL", os.Args[0])
 )
@@ -72,12 +69,8 @@
 	flag.StringVar(&postBody, "d", "", "the body of a POST or PUT request")
 	flag.BoolVar(&followRedirects, "L", false, "follow 30x redirects")
 	flag.BoolVar(&onlyHeader, "I", false, "don't read body of request")
-<<<<<<< HEAD
 	flag.BoolVar(&insecure, "k", false, "allow insecure SSL connections")
-
-=======
 	flag.Var(&httpHeaders, "H", "HTTP Header(s) to set. Can be used multiple times. -H 'Accept:...' -H 'Range:....'")
->>>>>>> fcd3bdfd
 	flag.Usage = func() {
 		os.Stderr.WriteString(usage + "\n")
 		flag.PrintDefaults()
